# These settings are synced to GitHub by https://probot.github.io/apps/settings/

repository:
  description: "A full featured, fast Command Line Argument Parser for Rust"
  homepage: "docs.rs/clap"
  topics: "rust cli command-line argparse clap"
  has_issues: true
  has_projects: false
  has_wiki: false
  has_downloads: true
  default_branch: master

  # Preference: people do clean commits
  allow_merge_commit: true
  # Backup in case we need to clean up commits
  allow_squash_merge: true
  # Not really needed
  allow_rebase_merge: false

  allow_auto_merge: true
  delete_branch_on_merge: true

  squash_merge_commit_title: "PR_TITLE"
  squash_merge_commit_message: "PR_BODY"
  merge_commit_message: "PR_BODY"

#labels:
#  - name: "A-builder"
#    description: "Area: Builder API"
#    color: '#f7e101'
#  - name: "A-derive"
#    description: "Area: #[derive]` macro API"
#    color: '#f7e101'
#  - name: "A-docs"
#    description: "Area: documentation, including docs.rs, readme, examples, etc..."
#    color: '#f7e101'
#  - name: "A-completion"
#    description: "Area: completion generator"
#    color: '#f7e101'
#  - name: "A-help"
#    description: "Area: Help or usage messages"
#    color: '#f7e101'
#  - name: "A-meta"
#    description: "Area: administrative question or tracking issue"
#    color: '#f7e101'
#  - name: "A-parsing"
#    description: "Area: Parser's logic and needs it changed somehow."
#    color: '#f7e101'
#  - name: "A-validators"
#    description: "Area: ArgMatches validation logic
#    color: '#f7e101'
#  - name: "C-bug"
#    description: "Category: Things not working as expected"
#    color: '#f5f1fd'
#  - name: "C-enhancement"
#    description: "Category: Raise on the bar on expectations"
#    color: '#f5f1fd'
#  - name: "C-tracking-issue"
#    description: "Category: A tracking issue for an unstable feature"
#    color: '#f5f1fd'
#  - name: "C-dependencies"
#    description: "Category: Updating dependencies"
#    color: '#f5f1fd'
#  - name: "E-easy"
#    description: "Call for participation: Experience needed to fix: Easy / not much"
#    color: '#02E10C'
#  - name: "E-medium"
#    description: "Call for participation: Experience needed to fix: Medium / intermediate"
#    color: '#02E10C'
#  - name: "E-hard"
#    description: "Call for participation: Experience needed to fix: Hard / a lot"
#    color: '#02E10C'
#  - name: "E-help-wanted"
#    description: "Call for participation: Help is requested to fix this issue."
#    color: '#02E10C'
#  - name: "S-triage"
#    description: "Status: New; needs maintainer attention."
#    color: '#D3DDDD'
#  - name: "S-blocked"
#    description: "Status: Blocked on something else such as an RFC or other implementation work."
#    color: '#D3DDDD'
#  - name: "S-experimental"
#    description: "Status: Ongoing experiment that does not require reviewing and won't be merged in its current state."
#    color: '#D3DDDD'
#  - name: "S-waiting-on-design"
#    description: "Status: Waiting on user-facing design to be resolved before implementing"
#    color: '#D3DDDD'
#  - name: "S-waiting-on-decision"
#    description: "Status: Waiting on a go/no-go before implementing"
#    color: '#D3DDDD'
#  - name: "S-waiting-on-mentor"
#    description: "Status: Needs elaboration on the details before doing a 'Call for participation'"
#    color: '#D3DDDD'
#  - name: "S-waiting-on-author"
#    description: "Status: This is awaiting some action (such as code changes or more information) from the author."
#    color: '#D3DDDD'
#  - name: "M-breaking-change"
#    description: "Meta: Implementing or merging this will introduce a breaking change."
#    color: '#E10C02'
#  - name: "M-unreviewed"
#    description: "Meta: Request for post-merge review."
#    color: '#E10C02'

<<<<<<< HEAD
branches:
  - name: master
    protection:
      required_pull_request_reviews: null
      required_conversation_resolution: true
      required_status_checks:
        # Required. Require branches to be up to date before merging.
        strict: false
        contexts: ["CI", "Lint Commits", "Spell Check with Typos"]
      enforce_admins: false
      restrictions: null
  - name: v2-master
    protection:
      required_pull_request_reviews: null
      required_conversation_resolution: true
      required_status_checks:
        # Required. Require branches to be up to date before merging.
        strict: false
        contexts: ["CI", "Lint Commits", "Spell Check with Typos"]
      enforce_admins: false
      restrictions: null
  - name: v3-master
    protection:
      required_pull_request_reviews: null
      required_conversation_resolution: true
      required_status_checks:
        # Required. Require branches to be up to date before merging.
        strict: false
        contexts: ["CI", "Lint Commits", "Spell Check with Typos"]
      enforce_admins: false
      restrictions: null
=======
# This serves more as documentation.
# Branch protection API was replaced by rulesets but settings isn't updated.
# See https://github.com/repository-settings/app/issues/825
#
# branches:
#   - name: main
#     protection:
#       required_pull_request_reviews: null
#       required_conversation_resolution: true
#       required_status_checks:
#         # Required. Require branches to be up to date before merging.
#         strict: false
#         contexts: ["CI", "Spell Check with Typos"]
#       enforce_admins: false
#       restrictions: null
>>>>>>> 51de7315
<|MERGE_RESOLUTION|>--- conflicted
+++ resolved
@@ -101,45 +101,12 @@
 #    description: "Meta: Request for post-merge review."
 #    color: '#E10C02'
 
-<<<<<<< HEAD
-branches:
-  - name: master
-    protection:
-      required_pull_request_reviews: null
-      required_conversation_resolution: true
-      required_status_checks:
-        # Required. Require branches to be up to date before merging.
-        strict: false
-        contexts: ["CI", "Lint Commits", "Spell Check with Typos"]
-      enforce_admins: false
-      restrictions: null
-  - name: v2-master
-    protection:
-      required_pull_request_reviews: null
-      required_conversation_resolution: true
-      required_status_checks:
-        # Required. Require branches to be up to date before merging.
-        strict: false
-        contexts: ["CI", "Lint Commits", "Spell Check with Typos"]
-      enforce_admins: false
-      restrictions: null
-  - name: v3-master
-    protection:
-      required_pull_request_reviews: null
-      required_conversation_resolution: true
-      required_status_checks:
-        # Required. Require branches to be up to date before merging.
-        strict: false
-        contexts: ["CI", "Lint Commits", "Spell Check with Typos"]
-      enforce_admins: false
-      restrictions: null
-=======
 # This serves more as documentation.
 # Branch protection API was replaced by rulesets but settings isn't updated.
 # See https://github.com/repository-settings/app/issues/825
 #
 # branches:
-#   - name: main
+#   - name: master
 #     protection:
 #       required_pull_request_reviews: null
 #       required_conversation_resolution: true
@@ -148,5 +115,4 @@
 #         strict: false
 #         contexts: ["CI", "Spell Check with Typos"]
 #       enforce_admins: false
-#       restrictions: null
->>>>>>> 51de7315
+#       restrictions: null